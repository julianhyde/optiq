/*
// Licensed to Julian Hyde under one or more contributor license
// agreements. See the NOTICE file distributed with this work for
// additional information regarding copyright ownership.
//
// Julian Hyde licenses this file to you under the Apache License,
// Version 2.0 (the "License"); you may not use this file except in
// compliance with the License. You may obtain a copy of the License at:
//
// http://www.apache.org/licenses/LICENSE-2.0
//
// Unless required by applicable law or agreed to in writing, software
// distributed under the License is distributed on an "AS IS" BASIS,
// WITHOUT WARRANTIES OR CONDITIONS OF ANY KIND, either express or implied.
// See the License for the specific language governing permissions and
// limitations under the License.
*/
package org.eigenbase.relopt.volcano;

import org.eigenbase.relopt.*;
import org.eigenbase.util.Util;

/**
 * <code>VolcanoCost</code> represents the cost of a plan node.
 *
 * <p>This class is immutable: none of the methods modify any member
 * variables.</p>
 */
class VolcanoCost implements RelOptCost {
  //~ Static fields/initializers ---------------------------------------------

  static final VolcanoCost INFINITY =
      new VolcanoCost(
          Double.POSITIVE_INFINITY,
          Double.POSITIVE_INFINITY,
          Double.POSITIVE_INFINITY) {
        public String toString() {
          return "{inf}";
        }
      };

  static final VolcanoCost HUGE =
      new VolcanoCost(Double.MAX_VALUE, Double.MAX_VALUE, Double.MAX_VALUE) {
        public String toString() {
          return "{huge}";
        }
      };

  static final VolcanoCost ZERO =
      new VolcanoCost(0.0, 0.0, 0.0) {
        public String toString() {
          return "{0}";
        }
      };

  static final VolcanoCost TINY =
      new VolcanoCost(1.0, 1.0, 0.0) {
        public String toString() {
          return "{tiny}";
        }
      };

  public static final RelOptCostFactory FACTORY = new Factory();

  //~ Instance fields --------------------------------------------------------

  final double cpu;
  final double io;
  final double rowCount;

  //~ Constructors -----------------------------------------------------------

  VolcanoCost(double rowCount, double cpu, double io) {
    this.rowCount = rowCount;
    this.cpu = cpu;
    this.io = io;
  }

  //~ Methods ----------------------------------------------------------------

  public double getCpu() {
    return cpu;
  }

  public boolean isInfinite() {
    return (this == INFINITY)
        || (this.rowCount == Double.POSITIVE_INFINITY)
        || (this.cpu == Double.POSITIVE_INFINITY)
        || (this.io == Double.POSITIVE_INFINITY);
  }

  public double getIo() {
    return io;
  }

  public boolean isLe(RelOptCost other) {
    if (true) {
<<<<<<< HEAD
      return this == other
          || this.dRows <= other.getRows();
    }
    return (this == other)
        || ((this.dRows <= other.getRows())
        && (this.dCpu <= other.getCpu())
        && (this.dIo <= other.getIo()));
=======
      return this == that
          || this.rowCount <= that.rowCount;
    }
    return (this == that)
        || ((this.rowCount <= that.rowCount)
        && (this.cpu <= that.cpu)
        && (this.io <= that.io));
>>>>>>> 97c934d2
  }

  public boolean isLt(RelOptCost other) {
    if (true) {
<<<<<<< HEAD
      return this.dRows < other.getRows();
=======
      VolcanoCost that = (VolcanoCost) other;
      return this.rowCount < that.rowCount;
>>>>>>> 97c934d2
    }
    return isLe(other) && !equals(other);
  }

  public double getRows() {
    return rowCount;
  }

  @Override
  public int hashCode() {
    return Util.hashCode(rowCount) + Util.hashCode(cpu) + Util.hashCode(io);
  }

  public boolean equals(RelOptCost other) {
<<<<<<< HEAD
    return (this == other)
        || ((this.dRows == other.getRows())
        && (this.dCpu == other.getCpu())
        && (this.dIo == other.getIo()));
  }

  public boolean isEqWithEpsilon(RelOptCost other) {
    return (this == other)
        || ((Math.abs(this.dRows - other.getRows()) < RelOptUtil.EPSILON)
        && (Math.abs(this.dCpu - other.getCpu()) < RelOptUtil.EPSILON)
        && (Math.abs(this.dIo - other.getIo()) < RelOptUtil.EPSILON));
=======
    return this == other
        || other instanceof VolcanoCost
        && (this.rowCount == ((VolcanoCost) other).rowCount)
        && (this.cpu == ((VolcanoCost) other).cpu)
        && (this.io == ((VolcanoCost) other).io);
  }

  public boolean isEqWithEpsilon(RelOptCost other) {
    if (!(other instanceof VolcanoCost)) {
      return false;
    }
    VolcanoCost that = (VolcanoCost) other;
    return (this == that)
        || ((Math.abs(this.rowCount - that.rowCount) < RelOptUtil.EPSILON)
        && (Math.abs(this.cpu - that.cpu) < RelOptUtil.EPSILON)
        && (Math.abs(this.io - that.io) < RelOptUtil.EPSILON));
>>>>>>> 97c934d2
  }

  public RelOptCost minus(RelOptCost other) {
    if (this == INFINITY) {
      return this;
    }
    return new VolcanoCost(
<<<<<<< HEAD
        this.dRows - other.getRows(),
        this.dCpu - other.getCpu(),
        this.dIo - other.getIo());
=======
        this.rowCount - that.rowCount,
        this.cpu - that.cpu,
        this.io - that.io);
>>>>>>> 97c934d2
  }

  public RelOptCost multiplyBy(double factor) {
    if (this == INFINITY) {
      return this;
    }
    return new VolcanoCost(rowCount * factor, cpu * factor, io * factor);
  }

  public double divideBy(RelOptCost cost) {
    // Compute the geometric average of the ratios of all of the factors
    // which are non-zero and finite.
    double d = 1;
    double n = 0;
<<<<<<< HEAD
    if ((this.dRows != 0)
        && !Double.isInfinite(this.dRows)
        && (cost.getRows() != 0)
        && !Double.isInfinite(cost.getRows())) {
      d *= this.dRows / cost.getRows();
      ++n;
    }
    if ((this.dCpu != 0)
        && !Double.isInfinite(this.dCpu)
        && (cost.getCpu() != 0)
        && !Double.isInfinite(cost.getCpu())) {
      d *= this.dCpu / cost.getCpu();
      ++n;
    }
    if ((this.dIo != 0)
        && !Double.isInfinite(this.dIo)
        && (cost.getIo() != 0)
        && !Double.isInfinite(cost.getIo())) {
      d *= this.dIo / cost.getIo();
=======
    if ((this.rowCount != 0)
        && !Double.isInfinite(this.rowCount)
        && (that.rowCount != 0)
        && !Double.isInfinite(that.rowCount)) {
      d *= this.rowCount / that.rowCount;
      ++n;
    }
    if ((this.cpu != 0)
        && !Double.isInfinite(this.cpu)
        && (that.cpu != 0)
        && !Double.isInfinite(that.cpu)) {
      d *= this.cpu / that.cpu;
      ++n;
    }
    if ((this.io != 0)
        && !Double.isInfinite(this.io)
        && (that.io != 0)
        && !Double.isInfinite(that.io)) {
      d *= this.io / that.io;
>>>>>>> 97c934d2
      ++n;
    }
    if (n == 0) {
      return 1.0;
    }
    return Math.pow(d, 1 / n);
  }

  public RelOptCost plus(RelOptCost other) {
    if ((this == INFINITY) || (other.isInfinite())) {
      return INFINITY;
    }
    return new VolcanoCost(
<<<<<<< HEAD
        this.dRows + other.getRows(),
        this.dCpu + other.getCpu(),
        this.dIo + other.getIo());
=======
        this.rowCount + that.rowCount,
        this.cpu + that.cpu,
        this.io + that.io);
>>>>>>> 97c934d2
  }

  public String toString() {
    return "{" + rowCount + " rows, " + cpu + " cpu, " + io + " io}";
  }

  private static class Factory implements RelOptCostFactory {
    public RelOptCost makeCost(double dRows, double dCpu, double dIo) {
      return new VolcanoCost(dRows, dCpu, dIo);
    }

    public RelOptCost makeHugeCost() {
      return VolcanoCost.HUGE;
    }

    public RelOptCost makeInfiniteCost() {
      return VolcanoCost.INFINITY;
    }

    public RelOptCost makeTinyCost() {
      return VolcanoCost.TINY;
    }

    public RelOptCost makeZeroCost() {
      return VolcanoCost.ZERO;
    }
  }
}

// End VolcanoCost.java<|MERGE_RESOLUTION|>--- conflicted
+++ resolved
@@ -94,16 +94,8 @@
   }
 
   public boolean isLe(RelOptCost other) {
+    VolcanoCost that = (VolcanoCost) other;
     if (true) {
-<<<<<<< HEAD
-      return this == other
-          || this.dRows <= other.getRows();
-    }
-    return (this == other)
-        || ((this.dRows <= other.getRows())
-        && (this.dCpu <= other.getCpu())
-        && (this.dIo <= other.getIo()));
-=======
       return this == that
           || this.rowCount <= that.rowCount;
     }
@@ -111,17 +103,12 @@
         || ((this.rowCount <= that.rowCount)
         && (this.cpu <= that.cpu)
         && (this.io <= that.io));
->>>>>>> 97c934d2
   }
 
   public boolean isLt(RelOptCost other) {
     if (true) {
-<<<<<<< HEAD
-      return this.dRows < other.getRows();
-=======
       VolcanoCost that = (VolcanoCost) other;
       return this.rowCount < that.rowCount;
->>>>>>> 97c934d2
     }
     return isLe(other) && !equals(other);
   }
@@ -136,19 +123,6 @@
   }
 
   public boolean equals(RelOptCost other) {
-<<<<<<< HEAD
-    return (this == other)
-        || ((this.dRows == other.getRows())
-        && (this.dCpu == other.getCpu())
-        && (this.dIo == other.getIo()));
-  }
-
-  public boolean isEqWithEpsilon(RelOptCost other) {
-    return (this == other)
-        || ((Math.abs(this.dRows - other.getRows()) < RelOptUtil.EPSILON)
-        && (Math.abs(this.dCpu - other.getCpu()) < RelOptUtil.EPSILON)
-        && (Math.abs(this.dIo - other.getIo()) < RelOptUtil.EPSILON));
-=======
     return this == other
         || other instanceof VolcanoCost
         && (this.rowCount == ((VolcanoCost) other).rowCount)
@@ -165,23 +139,17 @@
         || ((Math.abs(this.rowCount - that.rowCount) < RelOptUtil.EPSILON)
         && (Math.abs(this.cpu - that.cpu) < RelOptUtil.EPSILON)
         && (Math.abs(this.io - that.io) < RelOptUtil.EPSILON));
->>>>>>> 97c934d2
   }
 
   public RelOptCost minus(RelOptCost other) {
     if (this == INFINITY) {
       return this;
     }
+    VolcanoCost that = (VolcanoCost) other;
     return new VolcanoCost(
-<<<<<<< HEAD
-        this.dRows - other.getRows(),
-        this.dCpu - other.getCpu(),
-        this.dIo - other.getIo());
-=======
         this.rowCount - that.rowCount,
         this.cpu - that.cpu,
         this.io - that.io);
->>>>>>> 97c934d2
   }
 
   public RelOptCost multiplyBy(double factor) {
@@ -194,29 +162,9 @@
   public double divideBy(RelOptCost cost) {
     // Compute the geometric average of the ratios of all of the factors
     // which are non-zero and finite.
+    VolcanoCost that = (VolcanoCost) cost;
     double d = 1;
     double n = 0;
-<<<<<<< HEAD
-    if ((this.dRows != 0)
-        && !Double.isInfinite(this.dRows)
-        && (cost.getRows() != 0)
-        && !Double.isInfinite(cost.getRows())) {
-      d *= this.dRows / cost.getRows();
-      ++n;
-    }
-    if ((this.dCpu != 0)
-        && !Double.isInfinite(this.dCpu)
-        && (cost.getCpu() != 0)
-        && !Double.isInfinite(cost.getCpu())) {
-      d *= this.dCpu / cost.getCpu();
-      ++n;
-    }
-    if ((this.dIo != 0)
-        && !Double.isInfinite(this.dIo)
-        && (cost.getIo() != 0)
-        && !Double.isInfinite(cost.getIo())) {
-      d *= this.dIo / cost.getIo();
-=======
     if ((this.rowCount != 0)
         && !Double.isInfinite(this.rowCount)
         && (that.rowCount != 0)
@@ -236,7 +184,6 @@
         && (that.io != 0)
         && !Double.isInfinite(that.io)) {
       d *= this.io / that.io;
->>>>>>> 97c934d2
       ++n;
     }
     if (n == 0) {
@@ -246,19 +193,14 @@
   }
 
   public RelOptCost plus(RelOptCost other) {
-    if ((this == INFINITY) || (other.isInfinite())) {
+    VolcanoCost that = (VolcanoCost) other;
+    if ((this == INFINITY) || (that == INFINITY)) {
       return INFINITY;
     }
     return new VolcanoCost(
-<<<<<<< HEAD
-        this.dRows + other.getRows(),
-        this.dCpu + other.getCpu(),
-        this.dIo + other.getIo());
-=======
         this.rowCount + that.rowCount,
         this.cpu + that.cpu,
         this.io + that.io);
->>>>>>> 97c934d2
   }
 
   public String toString() {
